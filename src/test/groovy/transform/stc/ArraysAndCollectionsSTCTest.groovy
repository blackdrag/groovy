--- conflicted
+++ resolved
@@ -534,8 +534,6 @@
             Map<String, Integer> immutableMap = [foo: 123, bar: 456].asImmutable()
         """
     }
-<<<<<<< HEAD
-=======
     
     // GROOVY-6350
     void testListPlusList() {
@@ -544,5 +542,4 @@
             assert foo==[]
         """
     }
->>>>>>> 543f54fc
 }
